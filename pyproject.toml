--- conflicted
+++ resolved
@@ -81,13 +81,8 @@
     "torchvision>=0.21.0,<0.23.0", # TODO: Bumb dependency
 
     "draccus==0.10.0", # TODO: Remove ==
-<<<<<<< HEAD
-    "gymnasium>=0.29.1,<1.0.0", # TODO: Bumb dependency
-    "rerun-sdk[notebook]>=0.25.1", # TODO: Bumb dependency
-=======
     "gymnasium>=1.1.1,<2.0.0",
     "rerun-sdk>=0.24.0,<0.27.0",
->>>>>>> 0f551df8
 
     # Support dependencies
     "deepdiff>=7.0.1,<9.0.0",
