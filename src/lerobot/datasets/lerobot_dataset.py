--- conflicted
+++ resolved
@@ -692,21 +692,11 @@
         self.meta = LeRobotDatasetMetadata(
             self.repo_id, self.root, self.revision, force_cache_sync=force_cache_sync
         )
-<<<<<<< HEAD
-        if self.episodes is not None and self.meta._version >= packaging.version.parse("v2.0"):
-            episodes_stats = [self.meta.episodes_stats[ep_idx] for ep_idx in self.episodes]
-            if self.meta._version >= packaging.version.parse("v2.1"):
-                # v2.0 dont have per episode stat so we reuse global stats
-                self.meta.stats = aggregate_stats(episodes_stats)
-        else:
-            self.episodes = [ep['episode_index'] for k, ep in self.meta.episodes.items()]
-=======
 
         # Track dataset state for efficient incremental writing
         self._lazy_loading = False
         self._recorded_frames = self.meta.total_frames
         self._writer_closed_for_reading = False
->>>>>>> 0f551df8
 
         # Load actual data
         try:
